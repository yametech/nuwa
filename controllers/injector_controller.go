/*
Copyright 2019 yametech.

Licensed under the Apache License, Version 2.0 (the "License");
you may not use this file except in compliance with the License.
You may obtain a copy of the License at

    http://www.apache.org/licenses/LICENSE-2.0

Unless required by applicable law or agreed to in writing, software
distributed under the License is distributed on an "AS IS" BASIS,
WITHOUT WARRANTIES OR CONDITIONS OF ANY KIND, either express or implied.
See the License for the specific language governing permissions and
limitations under the License.
*/

package controllers

import (
	"context"
	"fmt"

	"github.com/go-logr/logr"
	nuwav1 "github.com/yametech/nuwa/api/v1"
	corev1 "k8s.io/api/core/v1"
	"k8s.io/apimachinery/pkg/api/errors"
	metav1 "k8s.io/apimachinery/pkg/apis/meta/v1"
	"k8s.io/apimachinery/pkg/runtime"
	"k8s.io/apimachinery/pkg/types"
	ctrl "sigs.k8s.io/controller-runtime"
	"sigs.k8s.io/controller-runtime/pkg/client"
	"sigs.k8s.io/controller-runtime/pkg/controller/controllerutil"
	"sigs.k8s.io/controller-runtime/pkg/reconcile"
	"time"
)

const annotationPrefix = "injector.admission.nuwav1.io"

// InjectorReconciler reconciles a Injector object
type InjectorReconciler struct {
	client.Client
	Log    logr.Logger
	Scheme *runtime.Scheme
}

// +kubebuilder:rbac:groups=nuwa.nip.io,resources=stones,verbs=get;list;watch;create;update;patch;delete
// +kubebuilder:rbac:groups=nuwa.nip.io,resources=stones/status,verbs=get;list;watch;create;update;patch;delete
// +kubebuilder:rbac:groups=nuwa.nip.io,resources=waters,verbs=get;list;watch;create;update;patch;delete
// +kubebuilder:rbac:groups=nuwa.nip.io,resources=waters/status,verbs=get;list;watch;create;update;patch;delete
// +kubebuilder:rbac:groups=nuwa.nip.io,resources=injectors,verbs=get;list;watch;create;update;patch;delete
// +kubebuilder:rbac:groups=nuwa.nip.io,resources=injectors/status,verbs=get;update;patch
func (r *InjectorReconciler) Reconcile(req ctrl.Request) (ctrl.Result, error) {
	ctx := context.Background()
	logf := r.Log.WithValues("injector", req.NamespacedName)
	// Fetch the PodPreset instance
	instance := &nuwav1.Injector{}
	err := r.Client.Get(ctx, req.NamespacedName, instance)
	if err != nil {
		if errors.IsNotFound(err) {
			return reconcile.Result{}, nil
		}
		return reconcile.Result{}, err
	}

<<<<<<< HEAD
	// TODO
	// webhook 中可能存在的问题,容器名冲突
	// 镜像拉取策略
	// water_injector or stone 创建时未触发reconcile --- 20191206194700 已解决

=======
>>>>>>> a21d142b
	if instance.Spec.Name == "" {
		return reconcile.Result{}, fmt.Errorf("%s", "required name is not defined")
	}

	logf.Info("Fetched nuwav1 injector object")

	objKey := types.NamespacedName{Namespace: instance.Spec.NameSpace, Name: instance.Spec.Name}
	switch instance.Spec.ResourceType {
	case "Water":
		water := &nuwav1.Water{}
		if err := r.Client.Get(ctx, objKey, water); err != nil {
			if errors.IsNotFound(err) {
				return ctrl.Result{Requeue: true, RequeueAfter: 5 * time.Second}, nil
			}
		}
		if instance.ObjectMeta.OwnerReferences == nil || len(instance.ObjectMeta.OwnerReferences) == 0 {
			instance.ObjectMeta.OwnerReferences = append(instance.ObjectMeta.OwnerReferences, ownerReference(water, "Water")...)
			if err := controllerutil.SetControllerReference(instance, water, r.Scheme); err != nil {
				return ctrl.Result{}, err
			}
		}

	case "Stone":
		stone := &nuwav1.Stone{}
		if err := r.Client.Get(ctx, objKey, stone); err != nil {
			if errors.IsNotFound(err) {
				return ctrl.Result{Requeue: true, RequeueAfter: 5 * time.Second}, nil
			}
		}
		if instance.ObjectMeta.OwnerReferences == nil || len(instance.ObjectMeta.OwnerReferences) == 0 {
			instance.ObjectMeta.OwnerReferences = append(instance.ObjectMeta.OwnerReferences, ownerReference(stone, "Stone")...)
			if err := controllerutil.SetControllerReference(instance, stone, r.Scheme); err != nil {
				return ctrl.Result{}, err
			}
		}

	default:

	}

	selector, err := metav1.LabelSelectorAsSelector(&instance.Spec.Selector)
	if err != nil {
		return reconcile.Result{}, err
	}
	podList := &corev1.PodList{}
	err = r.Client.List(ctx, podList, &client.ListOptions{LabelSelector: selector, Namespace: instance.GetNamespace()})
	if err != nil {
		return reconcile.Result{}, err
	}
	for _, pod := range podList.Items {
		name := instance.GetName()
		bouncedKey := fmt.Sprintf("%s/bounced-%s", annotationPrefix, name)
		_, found := pod.ObjectMeta.Annotations[bouncedKey]
		if !found {
			metav1.SetMetaDataAnnotation(&pod.ObjectMeta, bouncedKey, instance.GetResourceVersion())
			err = r.Client.Update(context.TODO(), &pod)
			if err != nil {
				return reconcile.Result{}, err
			}
		}
	}

	if err := r.Client.Update(ctx, instance); err != nil {
		return reconcile.Result{}, err
	}

	return reconcile.Result{}, nil
}

func (r *InjectorReconciler) SetupWithManager(mgr ctrl.Manager) error {
	return ctrl.NewControllerManagedBy(mgr).
		For(&nuwav1.Injector{}).
		Owns(&nuwav1.Water{}).
		Owns(&nuwav1.Stone{}).
		Complete(r)
}<|MERGE_RESOLUTION|>--- conflicted
+++ resolved
@@ -61,15 +61,6 @@
 		}
 		return reconcile.Result{}, err
 	}
-
-<<<<<<< HEAD
-	// TODO
-	// webhook 中可能存在的问题,容器名冲突
-	// 镜像拉取策略
-	// water_injector or stone 创建时未触发reconcile --- 20191206194700 已解决
-
-=======
->>>>>>> a21d142b
 	if instance.Spec.Name == "" {
 		return reconcile.Result{}, fmt.Errorf("%s", "required name is not defined")
 	}
